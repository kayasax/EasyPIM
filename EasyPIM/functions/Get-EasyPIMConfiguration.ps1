--- conflicted
+++ resolved
@@ -62,27 +62,6 @@
                 throw "Secret '$SecretName' not found in Key Vault '$KeyVaultName'"
             }
 
-<<<<<<< HEAD
-            # Handle both old and new Az.KeyVault module versions
-            if ($secret.SecretValueText) {
-                # Older versions of Az.KeyVault
-                $jsonString = $secret.SecretValueText
-            } elseif ($secret.SecretValue) {
-                # Newer versions of Az.KeyVault - try ConvertFrom-SecureString first, fall back to Marshal
-                try {
-                    $jsonString = $secret.SecretValue | ConvertFrom-SecureString -AsPlainText
-                } catch {
-                    # Fallback to Marshal method for compatibility
-                    $jsonString = [System.Runtime.InteropServices.Marshal]::PtrToStringAuto([System.Runtime.InteropServices.Marshal]::SecureStringToBSTR($secret.SecretValue))
-                }
-            } else {
-                throw "Unable to retrieve secret value from Key Vault response"
-            }
-            
-            if ([string]::IsNullOrWhiteSpace($jsonString)) {
-                throw "Secret value is empty or null"
-            }
-=======
             # Handle both old and new Az.KeyVault module versions with robust compatibility
             $jsonString = $null
 
@@ -123,7 +102,6 @@
             }
 
             Write-Verbose "Secret retrieved successfully, length: $($jsonString.Length) characters"
->>>>>>> 66ea7ae0
         } else {
             Write-Host "Reading from file '$ConfigFilePath'" -ForegroundColor Gray
 
